[package]
name = "audio-midi-shell"
version = "0.1.0"
edition = "2024"
authors = ["Oliver Rockstedt <info@sourcebox.de>"]
description = "Prototyping shell for audio development."
repository = "https://github.com/sourcebox/audio-midi-shell-rs"
license = "MIT"
keywords = ["audio", "midi", "dsp"]
categories = ["multimedia::audio"]

[dependencies]
<<<<<<< HEAD
interflow = { git = "https://github.com/SolarLiner/interflow", rev = "b86d94adf5fb344ccd2734c23e75c2e07cfa5cdb" }
log = "0.4.22"
=======
log = "0.4.28"
tinyaudio = "2.0.0"
>>>>>>> c7039b61

[target.'cfg(not(target_os = "macos"))'.dependencies]
midir = "0.10.3"

# Ensure compatibility with legacy macOS versions.
[target.'cfg(target_os = "macos")'.dependencies]
midir = "0.9.1"<|MERGE_RESOLUTION|>--- conflicted
+++ resolved
@@ -10,13 +10,8 @@
 categories = ["multimedia::audio"]
 
 [dependencies]
-<<<<<<< HEAD
 interflow = { git = "https://github.com/SolarLiner/interflow", rev = "b86d94adf5fb344ccd2734c23e75c2e07cfa5cdb" }
-log = "0.4.22"
-=======
 log = "0.4.28"
-tinyaudio = "2.0.0"
->>>>>>> c7039b61
 
 [target.'cfg(not(target_os = "macos"))'.dependencies]
 midir = "0.10.3"
